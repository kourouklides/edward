--- conflicted
+++ resolved
@@ -29,67 +29,6 @@
 
 
 class MixtureGaussian:
-<<<<<<< HEAD
-    """
-    Mixture of Gaussians
-
-    p(x, z) = [ prod_{n=1}^N sum_{k=1}^K pi_k N(x_n; mu_k, sigma_k) ]
-              [ prod_{k=1}^K N(mu_k; 0, cI) Inv-Gamma(sigma_k; a, b) ]
-              Dirichlet(pi; alpha)
-
-    where z = {pi, mu, sigma} and for known hyperparameters a, b, c, alpha.
-
-    Parameters
-    ----------
-    K : int
-        Number of mixture components.
-    D : float, optional
-        Dimension of the Gaussians.
-    """
-    def __init__(self, K, D):
-        self.K = K
-        self.D = D
-        self.n_vars = (2*D + 1) * K
-
-        self.a = 1
-        self.b = 1
-        self.c = 10
-        self.alpha = tf.ones([K])
-
-    def log_prob(self, xs, zs):
-        """Returns a vector [log p(xs, zs[1,:]), ..., log p(xs, zs[S,:])]."""
-        x = xs['x']
-        pi, mus, sigmas = zs['pi'], zs['mu'], zs['sigma']
-        log_prior = dirichlet.logpdf(pi, self.alpha)
-        log_prior += tf.reduce_sum(norm.logpdf(mus, 0, np.sqrt(self.c)))
-        log_prior += tf.reduce_sum(invgamma.logpdf(sigmas, self.a, self.b))
-
-        # Loop over each sample zs[s, :].
-        log_lik = []
-        N = get_dims(x)[0]
-        n_samples = get_dims(pi)[0]
-        for s in range(n_samples):
-            # log-likelihood is
-            # sum_{n=1}^N log sum_{k=1}^K exp( log pi_k + log N(x_n; mu_k, sigma_k) )
-            # Create a K x N matrix, whose entry (k, n) is
-            # log pi_k + log N(x_n; mu_k, sigma_k).
-            matrix = []
-            for k in range(self.K):
-                matrix += [tf.ones(N)*tf.log(pi[s, k]) +
-                           multivariate_normal.logpdf(x,
-                               mus[s, (k*self.D):((k+1)*self.D)],
-                               sigmas[s, (k*self.D):((k+1)*self.D)])]
-
-            matrix = tf.pack(matrix)
-            # log_sum_exp() along the rows is a vector, whose nth
-            # element is the log-likelihood of data point x_n.
-            vector = log_sum_exp(matrix, 0)
-            # Sum over data points to get the full log-likelihood.
-            log_lik_z = tf.reduce_sum(vector)
-            log_lik += [log_lik_z]
-
-        return log_prior + tf.pack(log_lik)
-=======
   """
   Mixture of Gaussians
 
@@ -116,23 +55,10 @@
     self.c = 10
     self.alpha = tf.ones([K])
 
-  def unpack_params(self, zs):
-    """Unpack sets of parameters from a flattened matrix."""
-    pi = zs[:, 0:self.K]
-    mus = zs[:, self.K:(self.K + self.K * self.D)]
-    sigmas = zs[:, (self.K + self.K * self.D):(self.K + 2 * self.K * self.D)]
-    # Do the unconstrained to constrained transformation for MAP here.
-    pi = tf.sigmoid(pi)
-    pi = tf.concat(1, [pi[:, 0:(self.K - 1)],
-                   tf.expand_dims(1.0 -
-                                  tf.reduce_sum(pi[:, 0:(self.K - 1)], 1), 0)])
-    sigmas = ed.softplus(sigmas)
-    return pi, mus, sigmas
-
   def log_prob(self, xs, zs):
     """Returns a vector [log p(xs, zs[1,:]), ..., log p(xs, zs[S,:])]."""
     x = xs['x']
-    pi, mus, sigmas = self.unpack_params(zs)
+    pi, mus, sigmas = zs['pi'], zs['mu'], zs['sigma']
     log_prior = dirichlet.logpdf(pi, self.alpha)
     log_prior += tf.reduce_sum(norm.logpdf(mus, 0, np.sqrt(self.c)))
     log_prior += tf.reduce_sum(invgamma.logpdf(sigmas, self.a, self.b))
@@ -162,7 +88,6 @@
       log_lik += [log_lik_z]
 
     return log_prior + tf.pack(log_lik)
->>>>>>> f79e18e5
 
 
 def build_toy_dataset(N):
@@ -185,9 +110,11 @@
 model = MixtureGaussian(K, D)
 
 with tf.variable_scope("variational"):
-    qpi = PointMass(K-1, params=ed.to_simplex(tf.Variable(tf.random_normal([K-1]))))
-    qmu = PointMass(K*D, params=tf.Variable(tf.random_normal([K*D])))
-    qsigma = PointMass(K*D, params=tf.exp(tf.Variable(tf.random_normal([K*D]))))
+  qpi = PointMass(K - 1,
+                  params=ed.to_simplex(tf.Variable(tf.random_normal([K - 1]))))
+  qmu = PointMass(K * D, params=tf.Variable(tf.random_normal([K * D])))
+  qsigma = PointMass(K * D,
+                     params=tf.exp(tf.Variable(tf.random_normal([K * D]))))
 
 inference = ed.Laplace({'pi': qpi, 'mu': qmu, 'sigma': qsigma}, data, model)
 inference.run(n_iter=500, n_minibatch=10, n_print=50)