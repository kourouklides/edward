--- conflicted
+++ resolved
@@ -182,13 +182,8 @@
 
         # Set shape of data placeholders according to batch size.
         if not isinstance(self.model, StanModel):
-<<<<<<< HEAD
-            for value in self.data.values():
+            for value in six.itervalues(self.data):
                 value.set_shape([self.n_minibatch] + get_dims(value)[1:])
-=======
-            for value in six.itervalues(self.data):
-                value.set_shape([self.n_data] + get_dims(value)[1:])
->>>>>>> 06f01481
 
         loss = self.build_loss()
         if optimizer is None:
@@ -222,12 +217,8 @@
             Loss function values after one iteration
         """
         sess = get_session()
-<<<<<<< HEAD
-        feed_dict = {key: value.next(self.n_minibatch) for key, value in self.data_gen.items()}
-=======
-        feed_dict = {key: value.next(self.n_data)
+        feed_dict = {key: value.next(self.n_minibatch)
                      for key, value in six.iteritems(self.data_gen)}
->>>>>>> 06f01481
         _, loss = sess.run([self.train, self.loss], feed_dict)
         return loss
 
@@ -308,13 +299,8 @@
         else:
             self.score = True
 
-<<<<<<< HEAD
         self.n_samples = n_samples
-        return VariationalInference.initialize(self, *args, **kwargs)
-=======
-        self.n_minibatch = n_minibatch
         return super(MFVI, self).initialize(*args, **kwargs)
->>>>>>> 06f01481
 
     def build_loss(self):
         """Wrapper for the MFVI loss function.
@@ -531,13 +517,8 @@
             Number of samples from variational model for calculating
             stochastic gradients.
         """
-<<<<<<< HEAD
         self.n_samples = n_samples
-        return VariationalInference.initialize(self, *args, **kwargs)
-=======
-        self.n_minibatch = n_minibatch
         return super(KLpq, self).initialize(*args, **kwargs)
->>>>>>> 06f01481
 
     def build_loss(self):
         """Build loss function. Its automatic differentiation
@@ -645,11 +626,7 @@
         inv_cov = hessian(self.model.log_prob(x, z), var_list)
         sess = get_session()
         # use only a batch of data to estimate hessian
-<<<<<<< HEAD
-        feed_dict = {key: value.next(self.n_minibatch) for key, value in self.data_gen.items()}
-=======
-        feed_dict = {key: value.next(self.n_data)
+        feed_dict = {key: value.next(self.n_minibatch)
                      for key, value in six.iteritems(self.data_gen)}
->>>>>>> 06f01481
         print("Precision matrix:")
         print(sess.run(inv_cov, feed_dict))