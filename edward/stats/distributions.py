--- conflicted
+++ resolved
@@ -115,27 +115,7 @@
         raise NotImplementedError()
 
 class Bernoulli:
-    """Bernoulli distribution
-    """    
     def rvs(self, p, size=1):
-<<<<<<< HEAD
-        """Random variable generator
-
-        Parameters
-        ----------
-        p : float
-            constrained to :math:`p\in(0,1)`
-        size : int
-            number of random variable samples to return
-
-        Returns
-        -------
-        np.ndarray
-            size-dimensional vector; scalar if size=1    
-        
-        """        
-        return stats.bernoulli.rvs(p, size=size)
-=======
         """
         Examples
         --------
@@ -160,75 +140,18 @@
 
         x = np.asarray(x).transpose()
         return x
->>>>>>> 8aedfcea
 
     def logpmf(self, x, p):
-        """Logarithm of probability mass function
-
-        Parameters
-        ----------
-        x : np.array or tf.Tensor
-            If univariate distribution, can be a scalar, vector, or matrix.
-            If multivariate distribution, can be a vector or matrix.
-        p : float
-            constrained to :math:`p\in(0,1)`
-        
-        Returns
-        -------
-        tf.Tensor
-            For univariate distributions, returns a scalar, vector, or
-            matrix corresponding to the size of input. For
-            multivariate distributions, returns a scalar if vector
-            input and vector if matrix input, where each element in
-            the vector evaluates a row in the matrix.
-        """
         x = tf.cast(x, dtype=tf.float32)
         p = tf.cast(p, dtype=tf.float32)
         return tf.mul(x, tf.log(p)) + tf.mul(1.0 - x, tf.log(1.0-p))
 
     def entropy(self, p):
-        """Entropy of probability distribution
-
-        Parameters
-        ----------
-        p : float
-            constrained to :math:`p\in(0,1)`
-
-        Returns
-        -------
-        tf.Tensor
-            For univariate distributions, returns a scalar or vector
-            corresponding to the size of input. For multivariate
-            distributions, returns a scalar if vector input and vector
-            if matrix input, where each element in the vector
-            evaluates a row in the matrix.
-        """        
         p = tf.cast(p, dtype=tf.float32)
         return -tf.mul(p, tf.log(p)) - tf.mul(1.0 - p, tf.log(1.0-p))
 
 class Beta:
-    """Beta distribution
-    """    
     def rvs(self, a, b, size=1):
-<<<<<<< HEAD
-        """Random variable generator
-
-        Parameters
-        ----------
-        a : float
-            constrained to :math:`a > 0`
-        b : float
-            constrained to :math:`b > 0`            
-        size : int
-            number of random variable samples to return
-
-        Returns
-        -------
-        np.ndarray
-            size-dimensional vector; scalar if size=1    
-        """               
-        return stats.beta.rvs(a, b, size=size)
-=======
         if not isinstance(a, np.ndarray):
             a = np.asarray(a)
         if not isinstance(b, np.ndarray):
@@ -243,54 +166,14 @@
         # Note this doesn't work for multi-dimensional sizes.
         x = np.asarray(x).transpose()
         return x
->>>>>>> 8aedfcea
 
     def logpdf(self, x, a, b):
-        """Logarithm of probability density function
-
-        Parameters
-        ----------
-        x : np.array or tf.Tensor
-            If univariate distribution, can be a scalar, vector, or matrix.
-            If multivariate distribution, can be a vector or matrix.
-        a : float
-            constrained to :math:`a > 0`
-        b : float
-            constrained to :math:`b > 0` 
-        
-        Returns
-        -------
-        tf.Tensor
-            For univariate distributions, returns a scalar, vector, or
-            matrix corresponding to the size of input. For
-            multivariate distributions, returns a scalar if vector
-            input and vector if matrix input, where each element in
-            the vector evaluates a row in the matrix.
-        """        
         x = tf.cast(x, dtype=tf.float32)
         a = tf.cast(tf.squeeze(a), dtype=tf.float32)
         b = tf.cast(tf.squeeze(b), dtype=tf.float32)
         return (a-1) * tf.log(x) + (b-1) * tf.log(1-x) - tf.lbeta(tf.pack([a, b]))
 
     def entropy(self, a, b):
-        """Entropy of probability distribution
-
-        Parameters
-        ----------
-        a : float
-            constrained to :math:`a > 0`
-        b : float
-            constrained to :math:`b > 0` 
-
-        Returns
-        -------
-        tf.Tensor
-            For univariate distributions, returns a scalar or vector
-            corresponding to the size of input. For multivariate
-            distributions, returns a scalar if vector input and vector
-            if matrix input, where each element in the vector
-            evaluates a row in the matrix.
-        """          
         a = tf.cast(tf.squeeze(a), dtype=tf.float32)
         b = tf.cast(tf.squeeze(b), dtype=tf.float32)
         if len(a.get_shape()) == 0:
@@ -306,28 +189,7 @@
                    tf.mul(a + b - 2.0, tf.digamma(a+b))
 
 class Binom:
-    """Binomial distribution
-    """    
     def rvs(self, n, p, size=1):
-<<<<<<< HEAD
-        """Random variable generator
-
-        Parameters
-        ----------
-        n : int
-            constrained to :math:`n > 0`
-        p : float
-            constrained to :math:`p\in(0,1)`      
-        size : int
-            number of random variable samples to return
-
-        Returns
-        -------
-        np.ndarray
-            size-dimensional vector; scalar if size=1    
-        """            
-        return stats.binom.rvs(n, p, size=size)
-=======
         if not isinstance(n, np.ndarray):
             n = np.asarray(n)
         if not isinstance(p, np.ndarray):
@@ -342,30 +204,8 @@
         # Note this doesn't work for multi-dimensional sizes.
         x = np.asarray(x).transpose()
         return x
->>>>>>> 8aedfcea
 
     def logpmf(self, x, n, p):
-        """Logarithm of probability density function
-
-        Parameters
-        ----------
-        x : np.array or tf.Tensor
-            If univariate distribution, can be a scalar, vector, or matrix.
-            If multivariate distribution, can be a vector or matrix.
-        n : int
-            constrained to :math:`n > 0`
-        p : float
-            constrained to :math:`p\in(0,1)`      
-        
-        Returns
-        -------
-        tf.Tensor
-            For univariate distributions, returns a scalar, vector, or
-            matrix corresponding to the size of input. For
-            multivariate distributions, returns a scalar if vector
-            input and vector if matrix input, where each element in
-            the vector evaluates a row in the matrix.
-        """            
         x = tf.cast(x, dtype=tf.float32)
         n = tf.cast(n, dtype=tf.float32)
         p = tf.cast(p, dtype=tf.float32)
@@ -373,34 +213,10 @@
                tf.mul(x, tf.log(p)) + tf.mul(n - x, tf.log(1.0-p))
 
     def entropy(self, n, p):
-        """
-        Raises
-        ------
-        NotImplementedError
-        """
         raise NotImplementedError()
 
 class Chi2:
-    """:math:`\chi^2` distribution
-    """    
     def rvs(self, df, size=1):
-<<<<<<< HEAD
-        """Random variable generator
-
-        Parameters
-        ----------
-        df : float
-            constrained to :math:`df > 0`      
-        size : int
-            number of random variable samples to return
-
-        Returns
-        -------
-        np.ndarray
-            size-dimensional vector; scalar if size=1    
-        """          
-        return stats.chi2.rvs(df, size=size)
-=======
         if not isinstance(df, np.ndarray):
             df = np.asarray(df)
         if len(df.shape) == 0:
@@ -413,62 +229,18 @@
         # Note this doesn't work for multi-dimensional sizes.
         x = np.asarray(x).transpose()
         return x
->>>>>>> 8aedfcea
 
     def logpdf(self, x, df):
-        """Logarithm of probability density function
-
-        Parameters
-        ----------
-        x : np.array or tf.Tensor
-            If univariate distribution, can be a scalar, vector, or matrix.
-            If multivariate distribution, can be a vector or matrix.
-        df : float
-            constrained to :math:`df > 0`
-          
-        Returns
-        -------
-        tf.Tensor
-            For univariate distributions, returns a scalar, vector, or
-            matrix corresponding to the size of input. For
-            multivariate distributions, returns a scalar if vector
-            input and vector if matrix input, where each element in
-            the vector evaluates a row in the matrix.
-        """          
         x = tf.cast(x, dtype=tf.float32)
         df = tf.cast(df, dtype=tf.float32)
         return tf.mul(0.5*df - 1, tf.log(x)) - 0.5*x - \
                tf.mul(0.5*df, tf.log(2.0)) - tf.lgamma(0.5*df)
 
     def entropy(self, df):
-        """
-        Raises
-        ------
-        NotImplementedError
-        """        
         raise NotImplementedError()
 
 class Dirichlet:
-    """Dirichlet distribution
-    """    
     def rvs(self, alpha, size=1):
-<<<<<<< HEAD
-        """Random variable generator
-
-        Parameters
-        ----------
-        alpha : np.array or tf.Tensor
-            each :math:`\alpha` constrained to :math:`\alpha_i > 0`      
-        size : int
-            number of random variable samples to return
-
-        Returns
-        -------
-        np.ndarray
-            size-dimensional vector; scalar if size=1    
-        """          
-        return stats.dirichlet.rvs(alpha, size=size)
-=======
         if len(alpha.shape) == 1:
             # stats.dirichlet.rvs defaults to (size x alpha.shape)
             return stats.dirichlet.rvs(alpha, size=size)
@@ -481,26 +253,15 @@
         # This only works for rank 3 tensor.
         x = np.rollaxis(np.asarray(x), 1)
         return x
->>>>>>> 8aedfcea
 
     def logpdf(self, x, alpha):
-        """Logarithm of probability density function
-
+        """
         Parameters
         ----------
         x : np.array or tf.Tensor
             vector or matrix
         alpha : np.array or tf.Tensor
-            each :math:`\alpha` constrained to :math:`\alpha_i > 0`  
-
-        Returns
-        -------
-        tf.Tensor
-            For univariate distributions, returns a scalar, vector, or
-            matrix corresponding to the size of input. For
-            multivariate distributions, returns a scalar if vector
-            input and vector if matrix input, where each element in
-            the vector evaluates a row in the matrix.
+            vector
         """
         x = tf.cast(x, dtype=tf.float32)
         alpha = tf.cast(tf.convert_to_tensor(alpha), dtype=tf.float32)
@@ -510,21 +271,11 @@
             return -tf.lbeta(alpha) + tf.reduce_sum(tf.mul(alpha-1, tf.log(x)), 1)
 
     def entropy(self, alpha):
-        """Entropy of probability distribution
-
-        Parameters
+        """
+        Arguments
         ----------
-        alpha : np.array or tf.Tensor
-            each :math:`\alpha` constrained to :math:`\alpha_i > 0`  
-
-        Returns
-        -------
-        tf.Tensor
-            For univariate distributions, returns a scalar or vector
-            corresponding to the size of input. For multivariate
-            distributions, returns a scalar if vector input and vector
-            if matrix input, where each element in the vector
-            evaluates a row in the matrix.            
+        alpha: np.array or tf.Tensor
+            vector or matrix
         """
         alpha = tf.cast(tf.convert_to_tensor(alpha), dtype=tf.float32)
         if len(get_dims(alpha)) == 1:
@@ -541,26 +292,7 @@
                    tf.reduce_sum(tf.mul(alpha-1, tf.digamma(alpha)), 1)
 
 class Expon:
-    """Exponential distribution
-    """
     def rvs(self, scale=1, size=1):
-<<<<<<< HEAD
-        """Random variable generator
-
-        Parameters
-        ----------
-        scale : float
-            constrained to :math:`scale > 0`    
-        size : int
-            number of random variable samples to return
-
-        Returns
-        -------
-        np.ndarray
-            size-dimensional vector; scalar if size=1    
-        """          
-        return stats.expon.rvs(scale=scale, size=size)
-=======
         if not isinstance(scale, np.ndarray):
             scale = np.asarray(scale)
         if len(scale.shape) == 0:
@@ -573,64 +305,18 @@
         # Note this doesn't work for multi-dimensional sizes.
         x = np.asarray(x).transpose()
         return x
->>>>>>> 8aedfcea
 
     def logpdf(self, x, scale=1):
-        """Logarithm of probability density function
-
-        Parameters
-        ----------
-        x : np.array or tf.Tensor
-            vector or matrix
-        scale : float
-            constrained to :math:`scale > 0`  
-
-        Returns
-        -------
-        tf.Tensor
-            For univariate distributions, returns a scalar, vector, or
-            matrix corresponding to the size of input. For
-            multivariate distributions, returns a scalar if vector
-            input and vector if matrix input, where each element in
-            the vector evaluates a row in the matrix.
-        """        
         x = tf.cast(x, dtype=tf.float32)
         scale = tf.cast(scale, dtype=tf.float32)
         return - x/scale - tf.log(scale)
 
     def entropy(self, scale=1):
-        """
-        Raises
-        ------
-        NotImplementedError
-        """        
         raise NotImplementedError()
 
 class Gamma:
-    """Gamma distribution
-
-    Shape/scale parameterization (typically denoted: :math:`(k, \\theta)`)
-    """
+    """Shape/scale parameterization"""
     def rvs(self, a, scale=1, size=1):
-<<<<<<< HEAD
-        """Random variable generator
-
-        Parameters
-        ----------
-        a : float
-            **shape** parameter: constrained to :math:`a > 0`    
-        scale : float
-            **scale** parameter: constrained to :math:`scale > 0`  
-        size : int
-            number of random variable samples to return
-
-        Returns
-        -------
-        np.ndarray
-            size-dimensional vector; scalar if size=1    
-        """           
-        return stats.gamma.rvs(a, scale=scale, size=size)
-=======
         if not isinstance(a, np.ndarray):
             a = np.asarray(a)
         if not isinstance(scale, np.ndarray):
@@ -645,79 +331,21 @@
         # Note this doesn't work for multi-dimensional sizes.
         x = np.asarray(x).transpose()
         return x
->>>>>>> 8aedfcea
 
     def logpdf(self, x, a, scale=1):
-        """Logarithm of probability density function
-
-        Parameters
-        ----------
-        x : np.array or tf.Tensor
-            vector or matrix
-        a : float
-            **shape** parameter: constrained to :math:`a > 0`    
-        scale : float
-            **scale** parameter: constrained to :math:`scale > 0`  
-
-        Returns
-        -------
-        tf.Tensor
-            For univariate distributions, returns a scalar, vector, or
-            matrix corresponding to the size of input. For
-            multivariate distributions, returns a scalar if vector
-            input and vector if matrix input, where each element in
-            the vector evaluates a row in the matrix.  
-        """           
         x = tf.cast(x, dtype=tf.float32)
         a = tf.cast(a, dtype=tf.float32)
         scale = tf.cast(scale, dtype=tf.float32)
         return (a - 1.0) * tf.log(x) - x/scale - a * tf.log(scale) - tf.lgamma(a)
 
     def entropy(self, a, scale=1):
-        """Entropy of probability distribution
-
-        Parameters
-        ----------
-        a : float
-            **shape** parameter: constrained to :math:`a > 0`    
-        scale : float
-            **scale** parameter: constrained to :math:`scale > 0`  
-
-        Returns
-        -------
-        tf.Tensor
-            For univariate distributions, returns a scalar or vector
-            corresponding to the size of input. For multivariate
-            distributions, returns a scalar if vector input and vector
-            if matrix input, where each element in the vector
-            evaluates a row in the matrix.            
-        """        
         a = tf.cast(a, dtype=tf.float32)
         scale = tf.cast(scale, dtype=tf.float32)
         return a + tf.log(scale) + tf.lgamma(a) + \
                tf.mul(1.0 - a, tf.digamma(a))
 
 class Geom:
-    """Geometric distribution
-    """
     def rvs(self, p, size=1):
-<<<<<<< HEAD
-        """Random variable generator
-
-        Parameters
-        ----------
-        p : float
-            constrained to :math:`p\in(0,1)` 
-        size : int
-            number of random variable samples to return
-
-        Returns
-        -------
-        np.ndarray
-            size-dimensional vector; scalar if size=1    
-        """             
-        return stats.geom.rvs(p, size=size)
-=======
         if not isinstance(p, np.ndarray):
             p = np.asarray(p)
         if len(p.shape) == 0:
@@ -730,64 +358,16 @@
         # Note this doesn't work for multi-dimensional sizes.
         x = np.asarray(x).transpose()
         return x
->>>>>>> 8aedfcea
 
     def logpmf(self, x, p):
-        """Logarithm of probability mass function
-
-        Parameters
-        ----------
-        x : np.array or tf.Tensor
-            vector or matrix
-        p : float
-            constrained to :math:`p\in(0,1)` 
-
-        Returns
-        -------
-        tf.Tensor
-            For univariate distributions, returns a scalar, vector, or
-            matrix corresponding to the size of input. For
-            multivariate distributions, returns a scalar if vector
-            input and vector if matrix input, where each element in
-            the vector evaluates a row in the matrix.  
-        """         
         x = tf.cast(x, dtype=tf.float32)
         p = tf.cast(p, dtype=tf.float32)
         return tf.mul(x-1, tf.log(1.0-p)) + tf.log(p)
 
     def entropy(self, p):
-        """
-        Raises
-        ------
-        NotImplementedError
-        """        
         raise NotImplementedError()
 
 class InvGamma:
-<<<<<<< HEAD
-    """Inverse Gamma distribution
-
-    Shape/scale parameterization (typically denoted: :math:`(k, \\theta)`)
-    """
-    def rvs(self, a, scale=1, size=1):
-        """Random variable generator
-
-        Parameters
-        ----------
-        a : float
-            **shape** parameter: constrained to :math:`a > 0`    
-        scale : float
-            **scale** parameter: constrained to :math:`scale > 0`  
-        size : int
-            number of random variable samples to return
-
-        Returns
-        -------
-        np.ndarray
-            size-dimensional vector; scalar if size=1    
-        """          
-        x = stats.invgamma.rvs(a, scale=scale, size=size)
-=======
     """Shape/scale parameterization"""
     def rvs(self, a, scale=1, size=1):
         if not isinstance(a, np.ndarray):
@@ -804,7 +384,6 @@
         # Note this doesn't work for multi-dimensional sizes.
         x = np.asarray(x).transpose()
 
->>>>>>> 8aedfcea
         # This is temporary to avoid returning Inf values.
         x[x < 1e-10] = 0.1
         x[x > 1e10] = 1.0
@@ -812,26 +391,6 @@
         return x
 
     def logpdf(self, x, a, scale=1):
-        """Logarithm of probability density function
-
-        Parameters
-        ----------
-        x : np.array or tf.Tensor
-            vector or matrix
-        a : float
-            **shape** parameter: constrained to :math:`a > 0`    
-        scale : float
-            **scale** parameter: constrained to :math:`scale > 0`  
-
-        Returns
-        -------
-        tf.Tensor
-            For univariate distributions, returns a scalar, vector, or
-            matrix corresponding to the size of input. For
-            multivariate distributions, returns a scalar if vector
-            input and vector if matrix input, where each element in
-            the vector evaluates a row in the matrix.  
-        """            
         x = tf.cast(x, dtype=tf.float32)
         a = tf.cast(a, dtype=tf.float32)
         scale = tf.cast(scale, dtype=tf.float32)
@@ -839,50 +398,13 @@
                tf.mul(-a-1, tf.log(x)) - tf.truediv(scale, x)
 
     def entropy(self, a, scale=1):
-        """Entropy of probability distribution
-
-        Parameters
-        ----------
-        a : float
-            **shape** parameter: constrained to :math:`a > 0`    
-        scale : float
-            **scale** parameter: constrained to :math:`scale > 0`  
-
-        Returns
-        -------
-        tf.Tensor
-            For univariate distributions, returns a scalar or vector
-            corresponding to the size of input. For multivariate
-            distributions, returns a scalar if vector input and vector
-            if matrix input, where each element in the vector
-            evaluates a row in the matrix.            
-        """          
         a = tf.cast(a, dtype=tf.float32)
         scale = tf.cast(scale, dtype=tf.float32)
         return a + tf.log(scale*tf.exp(tf.lgamma(a))) - \
                (1.0 + a) * tf.digamma(a)
 
 class LogNorm:
-    """LogNormal distribution
-    """
     def rvs(self, s, size=1):
-<<<<<<< HEAD
-        """Random variable generator
-
-        Parameters
-        ---------- 
-        s : float
-            constrained to :math:`s > 0`  
-        size : int
-            number of random variable samples to return
-
-        Returns
-        -------
-        np.ndarray
-            size-dimensional vector; scalar if size=1    
-        """           
-        return stats.lognorm.rvs(s, size=size)
-=======
         if not isinstance(s, np.ndarray):
             s = np.asarray(s)
         if len(s.shape) == 0:
@@ -895,65 +417,19 @@
         # Note this doesn't work for multi-dimensional sizes.
         x = np.asarray(x).transpose()
         return x
->>>>>>> 8aedfcea
 
     def logpdf(self, x, s):
-        """Logarithm of probability density function
-
-        Parameters
-        ----------
-        x : np.array or tf.Tensor
-            vector or matrix
-        s : float
-            constrained to :math:`s > 0`  
-
-        Returns
-        -------
-        tf.Tensor
-            For univariate distributions, returns a scalar, vector, or
-            matrix corresponding to the size of input. For
-            multivariate distributions, returns a scalar if vector
-            input and vector if matrix input, where each element in
-            the vector evaluates a row in the matrix.  
-        """           
         x = tf.cast(x, dtype=tf.float32)
         s = tf.cast(s, dtype=tf.float32)
         return -0.5*tf.log(2*np.pi) - tf.log(s) - tf.log(x) - \
                0.5*tf.square(tf.log(x) / s)
 
     def entropy(self, s):
-        """
-        Raises
-        ------
-        NotImplementedError
-        """        
         raise NotImplementedError()
 
 class Multinomial:
-    """Multinomial distribution
-
-    Note: there is no equivalent version implemented in SciPy.
-    """
+    """There is no equivalent version implemented in SciPy."""
     def rvs(self, n, p, size=1):
-<<<<<<< HEAD
-        """Random variable generator
-
-        Parameters
-        ---------- 
-        n : int
-            constrained to :math:`n > 0`
-        p : np.array
-            constrained to :math:`\sum_i p_k = 1`  
-        size : int
-            number of random variable samples to return
-
-        Returns
-        -------
-        np.ndarray
-            size-dimensional vector; scalar if size=1    
-        """          
-        return np.random.multinomial(n, p, size=size)
-=======
         if len(p.shape) == 1:
             # np.random.multinomial defaults to (size x p.shape)
             return np.random.multinomial(n, p, size=size)
@@ -969,11 +445,9 @@
         # This only works for rank 3 tensor.
         x = np.rollaxis(np.asarray(x), 1)
         return x
->>>>>>> 8aedfcea
 
     def logpmf(self, x, n, p):
-        """Logarithm of probability mass function
-
+        """
         Parameters
         ----------
         x : np.array or tf.Tensor
@@ -983,16 +457,7 @@
             number of outcomes equal to sum x[i]
         p : np.array or tf.Tensor
             vector of probabilities summing to 1
-
-        Returns
-        -------
-        tf.Tensor
-            For univariate distributions, returns a scalar, vector, or
-            matrix corresponding to the size of input. For
-            multivariate distributions, returns a scalar if vector
-            input and vector if matrix input, where each element in
-            the vector evaluates a row in the matrix.  
-        """  
+        """
         x = tf.cast(x, dtype=tf.float32)
         n = tf.cast(n, dtype=tf.float32)
         p = tf.cast(p, dtype=tf.float32)
@@ -1006,8 +471,6 @@
                    tf.reduce_sum(tf.mul(x, tf.log(p)), 1)
 
     def entropy(self, n, p):
-        """TODO
-        """
         # Note that given n and p where p is a probability vector of
         # length k, the entropy requires a sum over all
         # possible configurations of a k-vector which sums to n. It's
@@ -1037,28 +500,7 @@
             return tf.pack(out)
 
 class Multivariate_Normal:
-    """Multivariate Normal distribution
-    """
     def rvs(self, mean=None, cov=1, size=1):
-<<<<<<< HEAD
-        """Random variable generator
-
-        Parameters
-        ---------- 
-        mean : np.array or tf.Tensor, optional
-            vector. Defaults to zero mean.
-        cov : np.array or tf.Tensor, optional
-            vector or matrix. Defaults to identity matrix.
-        size : int
-            number of random variable samples to return
-
-        Returns
-        -------
-        np.ndarray
-            size-dimensional vector; scalar if size=1    
-        """  
-        return stats.multivariate_normal.rvs(mean, cov, size=size)
-=======
         if len(mean.shape) == 1:
             x = stats.multivariate_normal.rvs(mean, cov, size=size)
             # stats.multivariate_normal.rvs returns (size, ) if
@@ -1080,11 +522,9 @@
         # This only works for rank 3 tensor.
         x = np.rollaxis(np.asarray(x), 1)
         return x
->>>>>>> 8aedfcea
 
     def logpdf(self, x, mean=None, cov=1):
-        """Logarithm of probability density function
-
+        """
         Parameters
         ----------
         x : np.array or tf.Tensor
@@ -1092,16 +532,7 @@
         mean : np.array or tf.Tensor, optional
             vector. Defaults to zero mean.
         cov : np.array or tf.Tensor, optional
-            vector or matrix. Defaults to identity matrix.
-
-        Returns
-        -------
-        tf.Tensor
-            For univariate distributions, returns a scalar, vector, or
-            matrix corresponding to the size of input. For
-            multivariate distributions, returns a scalar if vector
-            input and vector if matrix input, where each element in
-            the vector evaluates a row in the matrix.              
+            vector or matrix. Defaults to identity.
         """
         x = tf.cast(tf.convert_to_tensor(x), dtype=tf.float32)
         x_shape = get_dims(x)
@@ -1154,8 +585,8 @@
         """
 
     def entropy(self, mean=None, cov=1):
-        """Entropy of probability distribution
-
+        """
+        Note entropy does not depend on the mean.
         This is not vectorized with respect to any arguments.
 
         Parameters
@@ -1163,16 +594,7 @@
         mean : np.array or tf.Tensor, optional
             vector. Defaults to zero mean.
         cov : np.array or tf.Tensor, optional
-            vector or matrix. Defaults to identity matrix.
-
-        Returns
-        -------
-        tf.Tensor
-            For univariate distributions, returns a scalar, vector, or
-            matrix corresponding to the size of input. For
-            multivariate distributions, returns a scalar if vector
-            input and vector if matrix input, where each element in
-            the vector evaluates a row in the matrix.  
+            vector or matrix. Defaults to identity.
         """
         if cov is 1:
             d = 1
@@ -1188,28 +610,7 @@
         return 0.5 * (d + d*tf.log(2*np.pi) + tf.log(det_cov))
 
 class NBinom:
-    """Negative binomial distribution
-    """
     def rvs(self, n, p, size=1):
-<<<<<<< HEAD
-        """Random variable generator
-
-        Parameters
-        ---------- 
-        n : int
-            constrained to :math:`n > 0`
-        p : float
-            constrained to :math:`p\in(0,1)` 
-        size : int
-            number of random variable samples to return
-
-        Returns
-        -------
-        np.ndarray
-            size-dimensional vector; scalar if size=1    
-        """          
-        return stats.nbinom.rvs(n, p, size=size)
-=======
         if not isinstance(n, np.ndarray):
             n = np.asarray(n)
         if not isinstance(p, np.ndarray):
@@ -1224,29 +625,8 @@
         # Note this doesn't work for multi-dimensional sizes.
         x = np.asarray(x).transpose()
         return x
->>>>>>> 8aedfcea
 
     def logpmf(self, x, n, p):
-        """Logarithm of probability mass function
-
-        Parameters
-        ----------
-        x : np.array or tf.Tensor
-            vector or matrix
-        n : int
-            constrained to :math:`n > 0`
-        p : float
-            constrained to :math:`p\in(0,1)` 
-
-        Returns
-        -------
-        tf.Tensor
-            For univariate distributions, returns a scalar, vector, or
-            matrix corresponding to the size of input. For
-            multivariate distributions, returns a scalar if vector
-            input and vector if matrix input, where each element in
-            the vector evaluates a row in the matrix.              
-        """        
         x = tf.cast(x, dtype=tf.float32)
         n = tf.cast(n, dtype=tf.float32)
         p = tf.cast(p, dtype=tf.float32)
@@ -1254,36 +634,10 @@
                tf.mul(n, tf.log(p)) + tf.mul(x, tf.log(1.0-p))
 
     def entropy(self, n, p):
-        """
-        Raises
-        ------
-        NotImplementedError
-        """        
         raise NotImplementedError()
 
 class Norm:
-    """Normal (Gaussian) distribution
-    """
     def rvs(self, loc=0, scale=1, size=1):
-<<<<<<< HEAD
-        """Random variable generator
-
-        Parameters
-        ---------- 
-        loc : float
-            mean
-        scale : float
-            standard deviation, constrained to :math:`scale > 0`
-        size : int
-            number of random variable samples to return
-
-        Returns
-        -------
-        np.ndarray
-            size-dimensional vector; scalar if size=1    
-        """            
-        return stats.norm.rvs(loc, scale, size=size)
-=======
         if not isinstance(loc, np.ndarray):
             loc = np.asarray(loc)
         if not isinstance(scale, np.ndarray):
@@ -1298,29 +652,8 @@
         # Note this doesn't work for multi-dimensional sizes.
         x = np.asarray(x).transpose()
         return x
->>>>>>> 8aedfcea
 
     def logpdf(self, x, loc=0, scale=1):
-        """Logarithm of probability density function
-
-        Parameters
-        ----------
-        x : np.array or tf.Tensor
-            vector or matrix
-        loc : float
-            mean
-        scale : float
-            standard deviation, constrained to :math:`scale > 0`
-
-        Returns
-        -------
-        tf.Tensor
-            For univariate distributions, returns a scalar, vector, or
-            matrix corresponding to the size of input. For
-            multivariate distributions, returns a scalar if vector
-            input and vector if matrix input, where each element in
-            the vector evaluates a row in the matrix.              
-        """         
         x = tf.cast(x, dtype=tf.float32)
         loc = tf.cast(loc, dtype=tf.float32)
         scale = tf.cast(scale, dtype=tf.float32)
@@ -1328,48 +661,12 @@
         return -0.5*tf.log(2*np.pi) - tf.log(scale) - 0.5*tf.square(z)
 
     def entropy(self, loc=0, scale=1):
-        """Entropy of probability distribution
-
-        Parameters
-        ----------
-        loc : float
-            mean
-        scale : float
-            standard deviation, constrained to :math:`scale > 0`
-
-        Returns
-        -------
-        tf.Tensor
-            For univariate distributions, returns a scalar, vector, or
-            matrix corresponding to the size of input. For
-            multivariate distributions, returns a scalar if vector
-            input and vector if matrix input, where each element in
-            the vector evaluates a row in the matrix.  
-        """
+        """Note entropy does not depend on the mean."""
         scale = tf.cast(scale, dtype=tf.float32)
         return 0.5 * (1 + tf.log(2*np.pi)) + tf.log(scale)
 
 class Poisson:
-    """Poisson distribution
-    """
     def rvs(self, mu, size=1):
-<<<<<<< HEAD
-        """Random variable generator
-
-        Parameters
-        ---------- 
-        mu : float
-            parameter, constrained to :math:`mu > 0`
-        size : int
-            number of random variable samples to return
-
-        Returns
-        -------
-        np.ndarray
-            size-dimensional vector; scalar if size=1    
-        """  
-        return stats.poisson.rvs(mu, size=size)
-=======
         if not isinstance(mu, np.ndarray):
             mu = np.asarray(mu)
         if len(mu.shape) == 0:
@@ -1382,64 +679,17 @@
         # Note this doesn't work for multi-dimensional sizes.
         x = np.asarray(x).transpose()
         return x
->>>>>>> 8aedfcea
 
     def logpmf(self, x, mu):
-        """Logarithm of probability mass function
-
-        Parameters
-        ----------
-        x : np.array or tf.Tensor
-            vector or matrix
-        mu : float
-            parameter, constrained to :math:`mu > 0`
-
-        Returns
-        -------
-        tf.Tensor
-            For univariate distributions, returns a scalar, vector, or
-            matrix corresponding to the size of input. For
-            multivariate distributions, returns a scalar if vector
-            input and vector if matrix input, where each element in
-            the vector evaluates a row in the matrix.              
-        """          
         x = tf.cast(x, dtype=tf.float32)
         mu = tf.cast(mu, dtype=tf.float32)
         return x * tf.log(mu) - mu - tf.lgamma(x + 1.0)
 
     def entropy(self, mu):
-        """
-        Raises
-        ------
-        NotImplementedError
-        """        
         raise NotImplementedError()
 
 class T:
-    """Student T distribution
-    """
     def rvs(self, df, loc=0, scale=1, size=1):
-<<<<<<< HEAD
-        """Random variable generator
-
-        Parameters
-        ---------- 
-        df : float
-            constrained to :math:`df > 0`  
-        loc : float
-            mean
-        scale : float
-            standard deviation, constrained to :math:`scale > 0`
-        size : int
-            number of random variable samples to return
-
-        Returns
-        -------
-        np.ndarray
-            size-dimensional vector; scalar if size=1    
-        """                
-        return stats.t.rvs(df, loc=loc, scale=scale, size=size)
-=======
         if not isinstance(df, np.ndarray):
             df = np.asarray(df)
         if not isinstance(loc, np.ndarray):
@@ -1456,31 +706,8 @@
         # Note this doesn't work for multi-dimensional sizes.
         x = np.asarray(x).transpose()
         return x
->>>>>>> 8aedfcea
 
     def logpdf(self, x, df, loc=0, scale=1):
-        """Logarithm of probability density function
-
-        Parameters
-        ----------
-        x : np.array or tf.Tensor
-            vector or matrix
-        df : float
-            constrained to :math:`df > 0`  
-        loc : float
-            mean
-        scale : float
-            standard deviation, constrained to :math:`scale > 0`
-
-        Returns
-        -------
-        tf.Tensor
-            For univariate distributions, returns a scalar, vector, or
-            matrix corresponding to the size of input. For
-            multivariate distributions, returns a scalar if vector
-            input and vector if matrix input, where each element in
-            the vector evaluates a row in the matrix.              
-        """         
         x = tf.cast(x, dtype=tf.float32)
         df = tf.cast(df, dtype=tf.float32)
         loc = tf.cast(loc, dtype=tf.float32)
@@ -1491,40 +718,10 @@
                0.5 * (df + 1.0) * tf.log(1.0 + (1.0/df) * tf.square(z))
 
     def entropy(self, df, loc=0, scale=1):
-        """
-        Raises
-        ------
-        NotImplementedError
-        """        
         raise NotImplementedError()
 
 class TruncNorm:
-    """Truncated Normal (Gaussian) distribution
-    """
     def rvs(self, a, b, loc=0, scale=1, size=1):
-<<<<<<< HEAD
-        """Random variable generator
-
-        Parameters
-        ---------- 
-        a : float
-            left boundary, with respect to the standard normal
-        b : float
-            right boundary, with respect to the standard normal
-        loc : float
-            mean
-        scale : float
-            standard deviation, constrained to :math:`scale > 0`
-        size : int
-            number of random variable samples to return
-
-        Returns
-        -------
-        np.ndarray
-            size-dimensional vector; scalar if size=1    
-        """           
-        return stats.truncnorm.rvs(a, b, loc, scale, size=size)
-=======
         if not isinstance(a, np.ndarray):
             a = np.asarray(a)
         if not isinstance(b, np.ndarray):
@@ -1543,33 +740,8 @@
         # Note this doesn't work for multi-dimensional sizes.
         x = np.asarray(x).transpose()
         return x
->>>>>>> 8aedfcea
 
     def logpdf(self, x, a, b, loc=0, scale=1):
-        """Logarithm of probability density function
-
-        Parameters
-        ----------
-        x : np.array or tf.Tensor
-            vector or matrix
-        a : float
-            left boundary, with respect to the standard normal
-        b : float
-            right boundary, with respect to the standard normal
-        loc : float
-            mean
-        scale : float
-            standard deviation, constrained to :math:`scale > 0`
-
-        Returns
-        -------
-        tf.Tensor
-            For univariate distributions, returns a scalar, vector, or
-            matrix corresponding to the size of input. For
-            multivariate distributions, returns a scalar if vector
-            input and vector if matrix input, where each element in
-            the vector evaluates a row in the matrix.              
-        """         
         # Note there is no error checking if x is outside domain.
         x = tf.cast(x, dtype=tf.float32)
         # This is slow, as we require use of stats.norm.cdf.
@@ -1585,38 +757,10 @@
                       dtype=tf.float32))
 
     def entropy(self, a, b, loc=0, scale=1):
-        """
-        Raises
-        ------
-        NotImplementedError
-        """        
         raise NotImplementedError()
 
 class Uniform:
-    """Uniform distribution (continous)
-
-    This distribution is constant between ``loc`` and ``loc + scale``
-    """
     def rvs(self, loc=0, scale=1, size=1):
-<<<<<<< HEAD
-        """Random variable generator
-
-        Parameters
-        ---------- 
-        loc : float
-            left boundary
-        scale : float
-            width of distribution, constrained to :math:`scale > 0`
-        size : int
-            number of random variable samples to return
-
-        Returns
-        -------
-        np.ndarray
-            size-dimensional vector; scalar if size=1    
-        """         
-        return stats.uniform.rvs(loc, scale, size=size)
-=======
         if not isinstance(loc, np.ndarray):
             loc = np.asarray(loc)
         if not isinstance(scale, np.ndarray):
@@ -1631,52 +775,13 @@
         # Note this doesn't work for multi-dimensional sizes.
         x = np.asarray(x).transpose()
         return x
->>>>>>> 8aedfcea
 
     def logpdf(self, x, loc=0, scale=1):
-        """Logarithm of probability density function
-
-        Parameters
-        ----------
-        x : np.array or tf.Tensor
-            vector or matrix
-        loc : float
-            left boundary
-        scale : float
-            width of distribution, constrained to :math:`scale > 0`
-
-        Returns
-        -------
-        tf.Tensor
-            For univariate distributions, returns a scalar, vector, or
-            matrix corresponding to the size of input. For
-            multivariate distributions, returns a scalar if vector
-            input and vector if matrix input, where each element in
-            the vector evaluates a row in the matrix.              
-        """          
         # Note there is no error checking if x is outside domain.
         scale = tf.cast(scale, dtype=tf.float32)
         return tf.squeeze(tf.ones(get_dims(x)) * -tf.log(scale))
 
     def entropy(self, loc=0, scale=1):
-        """Entropy of probability distribution
-
-        Parameters
-        ----------
-        loc : float
-            left boundary
-        scale : float
-            width of distribution, constrained to :math:`scale > 0`
-
-        Returns
-        -------
-        tf.Tensor
-            For univariate distributions, returns a scalar, vector, or
-            matrix corresponding to the size of input. For
-            multivariate distributions, returns a scalar if vector
-            input and vector if matrix input, where each element in
-            the vector evaluates a row in the matrix.  
-        """
         scale = tf.cast(scale, dtype=tf.float32)
         return tf.log(scale)
 
